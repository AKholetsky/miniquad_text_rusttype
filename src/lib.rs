/*!

This crate allows you to easily write text.

Usage:

```no_run
# extern crate glium;
# extern crate glium_text_rusttype as glium_text;
# extern crate cgmath;
# fn main() {
# let display: glium::Display = unsafe { std::mem::uninitialized() };
// The `TextSystem` contains the shaders and elements used for text display.
let system = glium_text::TextSystem::new(&display);

// Creating a `FontTexture`, which a regular `Texture` which contains the font.
// Note that loading the systems fonts is not covered by this library.
let font = glium_text::FontTexture::new(&display, std::fs::File::open(&std::path::Path::new("my_font.ttf")).unwrap(), 24, glium_text::FontTexture::ascii_character_list()).unwrap();

// Creating a `TextDisplay` which contains the elements required to draw a specific sentence.
let text = glium_text::TextDisplay::new(&system, &font, "Hello world!");

// Finally, drawing the text is done like this:
let matrix = [[1.0, 0.0, 0.0, 0.0],
              [0.0, 1.0, 0.0, 0.0],
              [0.0, 0.0, 1.0, 0.0],
              [0.0, 0.0, 0.0, 1.0]];
glium_text::draw(&text, &system, &mut display.draw(), matrix, (1.0, 1.0, 0.0, 1.0));
# }
```

*/

#![warn(missing_docs)]

extern crate rusttype;
#[macro_use]
extern crate glium;

use std::borrow::Cow;
use std::collections::HashMap;
use std::default::Default;
use std::io::Read;
use std::ops::Deref;
use std::rc::Rc;

<<<<<<< HEAD
use glium::DrawParameters;
use glium::backend::Context;
use glium::backend::Facade;
=======
use rusttype::{ Rect, Point };
>>>>>>> 953c71d0

/// Texture which contains the characters of the font.
pub struct FontTexture {
    texture: glium::texture::Texture2d,
    character_infos: HashMap<char, CharacterInfos>,
}

/// Object that contains the elements shared by all `TextDisplay` objects.
///
/// Required to create a `TextDisplay`.
pub struct TextSystem {
    context: Rc<Context>,
    program: glium::Program,
}

/// Object that will allow you to draw a text.
pub struct TextDisplay<F> where F: Deref<Target=FontTexture> {
    context: Rc<Context>,
    texture: F,
    vertex_buffer: Option<glium::VertexBuffer<VertexFormat>>,
    index_buffer: Option<glium::IndexBuffer<u16>>,
    total_text_width: f32,
    text_height: f32,
    is_empty: bool,
}

// structure containing informations about a character of a font
#[derive(Copy, Clone, Debug)]
struct CharacterInfos {
    // coordinates of the character top-left hand corner on the font's texture
    tex_coords: (f32, f32),

    // width and height of character in texture units
    tex_size: (f32, f32),

    // size of the character in EMs
    size: (f32, f32),

    // number of EMs between the bottom of the character and the base line of text
    height_over_line: f32,

    // number of EMs at the left of the character
    left_padding: f32,

    // number of EMs at the right of the character
    right_padding: f32,
}

struct TextureData {
    data: Vec<f32>,
    width: u32,
    height: u32,
}

impl<'a> glium::texture::Texture2dDataSource<'a> for &'a TextureData {
    type Data = f32;

    fn into_raw(self) -> glium::texture::RawImage2d<'a, f32> {
        glium::texture::RawImage2d {
            data: Cow::Borrowed(&self.data),
            width: self.width,
            height: self.height,
            format: glium::texture::ClientFormat::F32,
        }
    }
}

#[derive(Copy, Clone)]
struct VertexFormat {
    position: [f32; 2],
    tex_coords: [f32; 2],
}

implement_vertex!(VertexFormat, position, tex_coords);

impl FontTexture {
    /// Vec<char> of complete ASCII range (from 0 to 255 bytes)
    pub fn ascii_character_list() -> Vec<char> {
        (0 .. 255).filter_map(|c| ::std::char::from_u32(c)).collect()
    }

    /// Creates a new texture representing a font stored in a `FontTexture`.
    pub fn new<R, F, I>(facade: &F, font: R, font_size: u32, characters_list: I)
                        -> Result<FontTexture, ()>
        where R: Read, F: Facade, I: IntoIterator<Item=char>
    {

        // building the freetype face object
        let font: Vec<u8> = font.bytes().map(|c| c.unwrap()).collect();

        let collection = ::rusttype::FontCollection::from_bytes(&font[..]);
        let font = collection.into_font().unwrap();

        // building the infos
        let (texture_data, chr_infos) =
            build_font_image(font, characters_list.into_iter().collect(), font_size);

        // we load the texture in the display
        let texture = glium::texture::Texture2d::new(facade, &texture_data).unwrap();

        Ok(FontTexture {
            texture: texture,
            character_infos: chr_infos.into_iter().collect(),
        })
    }
}

/*impl glium::uniforms::AsUniformValue for FontTexture {
    fn as_uniform_value(&self) -> glium::uniforms::UniformValue {
        glium::uniforms::AsUniformValue::as_uniform_value(&self.texture)
    }
}*/

impl TextSystem {
    /// Builds a new text system that must be used to build `TextDisplay` objects.
    pub fn new<F>(facade: &F) -> TextSystem where F: Facade {
        TextSystem {
            context: facade.get_context().clone(),
            program: program!(facade,
                140 => {
                    vertex: "
                        #version 140

                        uniform mat4 matrix;
                        in vec2 position;
                        in vec2 tex_coords;

                        out vec2 v_tex_coords;

                        void main() {
                            gl_Position = matrix * vec4(position, 0.0, 1.0);
                            v_tex_coords = tex_coords;
                        }
                    ",
                    fragment: "
                        #version 140
                        in vec2 v_tex_coords;
                        out vec4 f_color;
                        uniform vec4 color;
                        uniform sampler2D tex;
                        void main() {
                            vec4 c = vec4(color.rgb, color.a * texture(tex, v_tex_coords));
                            if (c.a <= 0.01) {
                                discard;
                            } else {
                                f_color = c;
                            }
                        }
                    "
                },

                110 => {
                    vertex: "
                        #version 110

                        attribute vec2 position;
                        attribute vec2 tex_coords;
                        varying vec2 v_tex_coords;
                        uniform mat4 matrix;

                        void main() {
                            gl_Position = matrix * vec4(position.x, position.y, 0.0, 1.0);
                            v_tex_coords = tex_coords;

                        }
                    ",
                    fragment: "
                        #version 110

                        varying vec2 v_tex_coords;
                        uniform vec4 color;
                        uniform sampler2D tex;

                        void main() {
                            gl_FragColor = vec4(color.rgb, color.a * texture2D(tex, v_tex_coords));
                            if (gl_FragColor.a <= 0.01) {
                                discard;
                            }
                        }
                    "
                },

            ).unwrap()
        }
    }
}

impl<F> TextDisplay<F> where F: Deref<Target=FontTexture> {
    /// Builds a new text display that allows you to draw text.
    pub fn new(system: &TextSystem, texture: F, text: &str) -> TextDisplay<F> {
        let mut text_display = TextDisplay {
            context: system.context.clone(),
            texture: texture,
            vertex_buffer: None,
            index_buffer: None,
            total_text_width: 0.0,
            text_height: 0.0,
            is_empty: true,
        };

        text_display.set_text(text);

        text_display
    }

    /// Returns the width in GL units of the text.
    pub fn get_width(&self) -> f32 {
        self.total_text_width
    }

    /// Returns the height in GL units of the text.
    pub fn get_height(&self) -> f32 {
        self.text_height
    }

    /// Modifies the text on this display.
    pub fn set_text(&mut self, text: &str) {
        self.is_empty = true;
        self.total_text_width = 0.0;
        self.vertex_buffer = None;
        self.index_buffer = None;

        // returning if no text
        if text.len() == 0 {
            return;
        }

        // these arrays will contain the vertex buffer and index buffer data
        let mut vertex_buffer_data = Vec::with_capacity(text.len() * 4 * 4);
        let mut index_buffer_data = Vec::with_capacity(text.len() * 6);

        // iterating over the characters of the string
        for character in text.chars() {
            let infos = match self.texture.character_infos.get(&character) {
                Some(infos) => infos,
                None => continue,
            };

            self.is_empty = false;

            // adding the quad in the index buffer
            {
                let first_vertex_offset = vertex_buffer_data.len() as u16;
                index_buffer_data.push(first_vertex_offset);
                index_buffer_data.push(first_vertex_offset + 1);
                index_buffer_data.push(first_vertex_offset + 2);
                index_buffer_data.push(first_vertex_offset + 2);
                index_buffer_data.push(first_vertex_offset + 1);
                index_buffer_data.push(first_vertex_offset + 3);
            }

            //
            self.total_text_width += infos.left_padding;

            // calculating coords
            let left_coord = self.total_text_width;
            let right_coord = left_coord + infos.size.0;
            let top_coord = infos.height_over_line;
            let bottom_coord = infos.height_over_line - infos.size.1;

            // top-left vertex
            vertex_buffer_data.push(VertexFormat {
                position: [left_coord, top_coord],
                tex_coords: [infos.tex_coords.0, infos.tex_coords.1],
            });

            // top-right vertex
            vertex_buffer_data.push(VertexFormat {
                position: [right_coord, top_coord],
                tex_coords: [infos.tex_coords.0 + infos.tex_size.0, infos.tex_coords.1],
            });

            // bottom-left vertex
            vertex_buffer_data.push(VertexFormat {
                position: [left_coord, bottom_coord],
                tex_coords: [infos.tex_coords.0, infos.tex_coords.1 + infos.tex_size.1],
            });

            // bottom-right vertex
            vertex_buffer_data.push(VertexFormat {
                position: [right_coord, bottom_coord],
                tex_coords: [
                    infos.tex_coords.0 + infos.tex_size.0,
                    infos.tex_coords.1 + infos.tex_size.1
                ],
            });

            // going to next char
            self.total_text_width = right_coord + infos.right_padding;

            if top_coord > self.text_height {
                self.text_height = top_coord;
            }
        }

        if !vertex_buffer_data.len() != 0 {
            // building the vertex buffer
            self.vertex_buffer = Some(glium::VertexBuffer::new(&self.context,
                                                               &vertex_buffer_data).unwrap());

            // building the index buffer
            self.index_buffer = Some(glium::IndexBuffer::new(&self.context,
                                     glium::index::PrimitiveType::TrianglesList,
                                     &index_buffer_data).unwrap());
        }
    }
}

/// Draws linear-filtered text.
///
/// ## About the matrix
///
/// The matrix must be column-major post-muliplying (which is the usual way to do in OpenGL).
///
/// One unit in height corresponds to a line of text, but the text can go above or under.
/// The bottom of the line is at `0.0`, the top is at `1.0`.
/// You need to adapt your matrix by taking these into consideration.
pub fn draw<F, S: ?Sized, M>(
    text: &TextDisplay<F>,
    system: &TextSystem,
    target: &mut S,
    matrix: M,
    color: (f32, f32, f32, f32)
) -> Result<(), glium::DrawError>
    where S: glium::Surface,
          M: Into<[[f32; 4]; 4]>,
          F: Deref<Target=FontTexture>
{
    let behavior = glium::uniforms::SamplerBehavior {
        magnify_filter: glium::uniforms::MagnifySamplerFilter::Linear,
        minify_filter: glium::uniforms::MinifySamplerFilter::Linear,
        .. Default::default()
    };

    let params = {
        use glium::BlendingFunction::Addition;
        use glium::LinearBlendingFactor::*;

        let blending_function = Addition {
            source: SourceAlpha,
            destination: OneMinusSourceAlpha
        };

        let blend = glium::Blend {
            color: blending_function,
            alpha: blending_function,
            constant_value: (1.0, 1.0, 1.0, 1.0),
        };

        DrawParameters {
            blend: blend,
            .. Default::default()
        }
    };
    draw_with_params(text, system, target, matrix, color, behavior, params)
}

/// More advanced variant of `draw` which also takes sampler behavior and draw
/// parameters.
pub fn draw_with_params<F, S: ?Sized, M>(
    text: &TextDisplay<F>,
    system: &TextSystem,
    target: &mut S,
    matrix: M,
    color: (f32, f32, f32, f32),
    sampler_behavior: glium::uniforms::SamplerBehavior,
    parameters: DrawParameters
) -> Result<(), glium::DrawError>
    where S: glium::Surface,
          M: Into<[[f32; 4]; 4]>,
          F: Deref<Target=FontTexture>
{
    let matrix = matrix.into();

    let &TextDisplay {
        ref vertex_buffer,
        ref index_buffer,
        ref texture,
        is_empty,
        ..
    } = text;
    let color = [color.0, color.1, color.2, color.3];

    // returning if nothing to draw
    if is_empty || vertex_buffer.is_none() || index_buffer.is_none() {
        return Ok(());
    }

    let vertex_buffer = vertex_buffer.as_ref().unwrap();
    let index_buffer = index_buffer.as_ref().unwrap();

    let uniforms = uniform! {
        matrix: matrix,
        color: color,
        tex: glium::uniforms::Sampler(&texture.texture, sampler_behavior)
    };

    target.draw(vertex_buffer, index_buffer, &system.program, &uniforms, &parameters)
}

fn build_font_image(font: rusttype::Font, characters_list: Vec<char>, font_size: u32)
                    -> (TextureData, Vec<(char, CharacterInfos)>)
{
    use std::iter;

    // a margin around each character to prevent artifacts
    const MARGIN: u32 = 2;

    // glyph size for characters not presented in font.
    let invalid_character_width = font_size / 4;

    // this variable will store the texture data
    // we set an arbitrary capacity that we think will match what we will need
    let mut texture_data: Vec<f32> = Vec::with_capacity(characters_list.len() *
                                                        font_size as usize * font_size as usize);

    // the width is chosen more or less arbitrarily, because we can store everything as long as
    //  the texture is at least as wide as the widest character
    // we just try to estimate a width so that width ~= height
    let texture_width = get_nearest_po2(std::cmp::max(font_size * 2 as u32,
        ((((characters_list.len() as u32) * font_size * font_size) as f32).sqrt()) as u32));

    // we store the position of the "cursor" in the destination texture
    // this cursor points to the top-left pixel of the next character to write on the texture
    let mut cursor_offset = (0u32, 0u32);

    // number of rows to skip at next carriage return
    let mut rows_to_skip = 0u32;

    // now looping through the list of characters, filling the texture and returning the informations
    let em_pixels = font_size as f32;
    let mut characters_infos: Vec<(char, CharacterInfos)> = characters_list.into_iter().filter_map(|character| {
        struct Bitmap {
            rows   : i32,
            width  : i32,
            buffer : Vec<u8>
        }
        // loading wanted glyph in the font face
        // hope scale will set the right pixel size
        let scaled_glyph = font.glyph(character).expect("no glyph for char")
            .scaled(::rusttype::Scale {x : font_size as f32, y : font_size as f32 });
        let h_metrics = scaled_glyph.h_metrics();
        let glyph = scaled_glyph
            .positioned(::rusttype::Point {x : 0.0, y : 0.0 });

        let bb = glyph.pixel_bounding_box();
        // if no bounding box - we suppose that its invalid character but want it to be draw as empty quad
        let bb = if let Some(bb) = bb { bb } else { Rect { min : Point { x : 0, y : 0 }, max : Point { x : invalid_character_width as i32, y : 0 }} };

        let mut buffer = vec![0; (bb.height() * bb.width()) as usize];

        glyph.draw(|x, y, v| {
            let x = x;
            let y = y;
            buffer[(y * bb.width() as u32 + x) as usize] = (v * 255.0) as u8;
        });
        let bitmap : Bitmap = Bitmap {
            rows   : bb.height(),
            width  : bb.width(),
            buffer : buffer
        };

        // adding a left margin before our character to prevent artifacts
        cursor_offset.0 += MARGIN;

        // carriage return our cursor if we don't have enough room to write the next caracter
        // we add a margin to prevent artifacts
        if cursor_offset.0 + (bitmap.width as u32) + MARGIN >= texture_width {
            assert!(bitmap.width as u32 <= texture_width);       // if this fails, we should increase texture_width
            cursor_offset.0 = 0;
            cursor_offset.1 += rows_to_skip;
            rows_to_skip = 0;
        }

        // if the texture data buffer has not enough lines, adding some
        if rows_to_skip < MARGIN + bitmap.rows as u32 {
            let diff = MARGIN + (bitmap.rows as u32) - rows_to_skip;
            rows_to_skip = MARGIN + bitmap.rows as u32;
            texture_data.extend(iter::repeat(0.0).take((diff * texture_width) as usize));
        }

        // copying the data to the texture
        let offset_x_before_copy = cursor_offset.0;
        if bitmap.rows >= 1 {
            let destination = &mut texture_data[(cursor_offset.0 + cursor_offset.1 * texture_width) as usize ..];
            let source = &bitmap.buffer;
            //ylet source = std::slice::from_raw_parts(source, destination.len());

            for y in 0 .. bitmap.rows as u32 {
                let source = &source[(y * bitmap.width as u32) as usize ..];
                let destination = &mut destination[(y * texture_width) as usize ..];

                for x in 0 .. bitmap.width {
                    // the values in source are bytes between 0 and 255, but we want floats between 0 and 1
                    let val: u8 = *source.get(x as usize).unwrap();
                    let val = (val as f32) / (std::u8::MAX as f32);
                    let dest = destination.get_mut(x as usize).unwrap();
                    *dest = val;
                }
            }

            cursor_offset.0 += bitmap.width as u32;
            debug_assert!(cursor_offset.0 <= texture_width);
        }

        // filling infos about that character
        // tex_size and tex_coords are in pixels for the moment ; they will be divided
        // by the texture dimensions later
        Some((character, CharacterInfos {
            tex_size: (bitmap.width as f32, bitmap.rows as f32),
            tex_coords: (offset_x_before_copy as f32, cursor_offset.1 as f32),
            size: (bitmap.width as f32, bitmap.rows as f32),
            left_padding: h_metrics.left_side_bearing as f32,
            right_padding: (h_metrics.advance_width
                            - bitmap.width as f32
                            - h_metrics.left_side_bearing as f32) as f32 / 64.0,
            height_over_line: -bb.min.y as f32,
        }))
    }).collect();

    // adding blank lines at the end until the height of the texture is a power of two
    {
        let current_height = texture_data.len() as u32 / texture_width;
        let requested_height = get_nearest_po2(current_height);
        texture_data.extend(iter::repeat(0.0).take((texture_width * (requested_height - current_height)) as usize));
    }

    // now our texture is finished
    // we know its final dimensions, so we can divide all the pixels values into (0,1) range
    assert!((texture_data.len() as u32 % texture_width) == 0);
    let texture_height = (texture_data.len() as u32 / texture_width) as f32;
    let float_texture_width = texture_width as f32;
    for chr in characters_infos.iter_mut() {
        chr.1.tex_size.0 /= float_texture_width;
        chr.1.tex_size.1 /= texture_height;
        chr.1.tex_coords.0 /= float_texture_width;
        chr.1.tex_coords.1 /= texture_height;
        chr.1.size.0 /= em_pixels;
        chr.1.size.1 /= em_pixels;
        chr.1.left_padding /= em_pixels;
        chr.1.right_padding /= em_pixels;
        chr.1.height_over_line /= em_pixels;
    }

    // returning
    (TextureData {
        data: texture_data,
        width: texture_width,
        height: texture_height as u32,
    }, characters_infos)
}

/// Function that will calculate the nearest power of two.
fn get_nearest_po2(mut x: u32) -> u32 {
    assert!(x > 0);
    x -= 1;
    x = x | (x >> 1);
    x = x | (x >> 2);
    x = x | (x >> 4);
    x = x | (x >> 8);
    x = x | (x >> 16);
    x + 1
}<|MERGE_RESOLUTION|>--- conflicted
+++ resolved
@@ -44,13 +44,11 @@
 use std::ops::Deref;
 use std::rc::Rc;
 
-<<<<<<< HEAD
+use rusttype::{Rect, Point};
+
 use glium::DrawParameters;
 use glium::backend::Context;
 use glium::backend::Facade;
-=======
-use rusttype::{ Rect, Point };
->>>>>>> 953c71d0
 
 /// Texture which contains the characters of the font.
 pub struct FontTexture {
@@ -498,7 +496,14 @@
 
         let bb = glyph.pixel_bounding_box();
         // if no bounding box - we suppose that its invalid character but want it to be draw as empty quad
-        let bb = if let Some(bb) = bb { bb } else { Rect { min : Point { x : 0, y : 0 }, max : Point { x : invalid_character_width as i32, y : 0 }} };
+        let bb = if let Some(bb) = bb {
+            bb
+        } else {
+            Rect {
+                min: Point {x: 0, y: 0},
+                max: Point {x: invalid_character_width as i32, y: 0}
+            }
+        };
 
         let mut buffer = vec![0; (bb.height() * bb.width()) as usize];
 
